<div align="center">

![MemU Banner](assets/banner.png)

### MemU: A Future-Oriented Agentic Memory System

[![PyPI version](https://badge.fury.io/py/memu-py.svg)](https://badge.fury.io/py/memu-py)
[![License: Apache 2.0](https://img.shields.io/badge/License-Apache%202.0-blue.svg)](https://opensource.org/licenses/Apache-2.0)
[![Python 3.8+](https://img.shields.io/badge/python-3.8+-blue.svg)](https://www.python.org/downloads/)
[![Discord](https://img.shields.io/badge/Discord-Join%20Chat-5865F2?logo=discord&logoColor=white)](https://discord.gg/memu)
[![Twitter](https://img.shields.io/badge/Twitter-Follow-1DA1F2?logo=x&logoColor=white)](https://x.com/memU_ai)
</div>

MemU is an agentic memory framework for LLM and AI agent backends. It receive multi-modal inputs, extracts them into memory items, and then organizes and summarizes these items into structured memory files.

Unlike traditional RAG systems that rely solely on embedding-based search, MemU supports **non-embedding retrieval** through direct file reading. The LLM comprehends natural language memory files directly, enabling deep search by progressively tracking from categories → items → original resources.

MemU offers several convenient ways to get started right away:

- **One call = response + memory**
  👉 memU Response API: https://memu.pro/docs#responseapi

- **Try it instantly**
  👉 https://app.memu.so/quick-start
---

## ⭐ Star Us on GitHub

Star MemU to get notified about new releases and join our growing community of AI developers building intelligent agents with persistent memory capabilities.
![star-us](https://github.com/user-attachments/assets/913dcd2e-90d2-4f62-9e2d-30e1950c0606)

**💬 Join our Discord community:** [https://discord.gg/memu](https://discord.gg/memu)

---
## Roadmap

MemU v0.3.0 has been released! This version initializes the memorize and retrieve workflows with the new 3-layer architecture.

Starting from this release, MemU will roll out multiple features in the short- to mid-term:

### Core capabilities iteration
- [x] **Multi-modal enhancements** – Support for images, audio, and video
- [ ] **Intention** – Higher-level decision-making and goal management
- [ ] **Multi-client support** – Switch between OpenAI, Deepseek, Gemini, etc.
- [ ] **Data persistence expansion** – Support for Postgres, S3, DynamoDB
- [ ] **Benchmark tools** – Test agent performance and memory efficiency
- [ ] ……

### Upcoming open-source repositories
- [ ] **memU-ui** – The web frontend for MemU, providing developers with an intuitive and visual interface
- [ ] **memU-server** – Powers memU-ui with reliable data support, ensuring efficient reading, writing, and maintenance of agent memories

## 🧩 Why MemU?

Most memory systems in current LLM pipelines rely heavily on explicit modeling, requiring manual definition and annotation of memory categories. This limits AI’s ability to truly understand memory and makes it difficult to support diverse usage scenarios.

MemU offers a flexible and robust alternative, inspired by hierarchical storage architecture in computer systems. It progressively transforms heterogeneous input data into queryable and interpretable textual memory.

Its core architecture consists of three layers: **Resource Layer → Memory Item Layer → MemoryCategory Layer.**

<img width="1363" height="563" alt="Three-Layer Architecture Diagram" src="https://github.com/user-attachments/assets/06029141-7068-4fe8-bf50-377cc6f80c87" />

- **Resource Layer:**
  A multimodal raw data warehouse, also serving as the ground truth layer, providing a semantic foundation for the memory system.

- **Memory Item Layer:**
  A unified semantic abstraction layer, functioning as the system’s semantic cache, supplying high-density semantic vectors for downstream retrieval and reasoning.

- **MemoryCategory Layer:**
  A thematic document layer, mimicking human working memory mechanisms, balancing short-term response efficiency and long-term information completeness.

Through this three-layer design, **MemU brings genuine memory into the agent layer, achieving:**

- **Full Traceability:**
  Complete traceability across the three layers—from raw data → memory items → aggregated documents. Enables bidirectional tracking of each knowledge piece’s source and evolution, ensuring transparency and interpretability.

- **End-to-End Memory Lifecycle Management:**
  The three core processes correspond to the memory lifecycle: **Memorization → Retrieval → Self-evolution**.

- **Coherent and Scalable Memorization:**
  During memorization, the system maintains memory coherence while automatically managing resources to support sustainable expansion.

- **Efficient and Interpretable Retrieval:**
  Retrieves information efficiently while preserving interpretability, supporting cross-theme and cross-modal semantic queries and reasoning. The system offers two retrieval methods:
  - **RAG-based Retrieval**: Fast embedding-based vector search for efficient large-scale retrieval
  - **LLM-based Retrieval**: Direct file reading through natural language understanding, allowing deep search by tracking step-by-step from categories → items → original resources without relying on embedding search

- **Self-Evolving Memory:**
  A feedback-driven mechanism continuously adapts the memory structure according to real usage patterns.
<img width="1365" height="308" alt="process" src="https://github.com/user-attachments/assets/cabed021-f231-4bd2-9bb5-7c8cdb5f928c" />


## 🚀Get Started

### Installation

```bash
pip install memu-py
```

### Basic Usage

> **⚠️ Important**: Replace `"your-openai-api-key"` with your actual OpenAI API key to use the service.

```python
from memu.app import MemoryService
import logging

async def test_memory_service():
    logging.basicConfig(
        level=logging.INFO,
        format="%(asctime)s [%(levelname)s] %(name)s: %(message)s",
    )
    logger = logging.getLogger("memu")
    logger.setLevel(logging.DEBUG)

<<<<<<< HEAD
    # 🔑 Set your OpenAI API key
    api_key = "your-openai-api-key"  # ⚠️ Replace with your actual API key

    # Initialize MemoryService (default uses RAG-based retrieval)
    service = MemoryService(llm_config={"api_key": api_key})
=======
    # 🔑 Initialize MemoryService with your OpenAI API key
    service = MemoryService(llm_config={"api_key": "your-openai-api-key"})  # ⚠️ Replace with your actual API key
>>>>>>> 21aad6a7

    # Memorize a conversation
    import pathlib
    conversation_path = pathlib.Path(__file__).parent.parent / "tests" / "example" / "example_conversation.json"
<<<<<<< HEAD
    memory = await service.memorize(
=======
    memory = await user.memorize(
>>>>>>> 21aad6a7
        resource_url=str(conversation_path.absolute()),
        modality="conversation"
    )

    # Test 1: RAG-based Retrieval (default method)
    # Fast embedding-based vector search - ideal for large-scale, real-time retrieval
    print("\n[Test 1] RAG-based Retrieval with query context")
    queries_with_context = [
        {"role": "user", "content": {"text": "Tell me about the user's preferences"}},
        {"role": "assistant", "content": {"text": "I can help you with that. Let me search the memory."}},
        {"role": "user", "content": {"text": "What are their habits?"}},
    ]
    retrieved_rag = await service.retrieve(queries=queries_with_context)
    print(f"Needs retrieval: {retrieved_rag.get('needs_retrieval')}")
    print(f"Original query: {retrieved_rag.get('original_query')}")
    print(f"Rewritten query: {retrieved_rag.get('rewritten_query')}")
    print(f"Next step query: {retrieved_rag.get('next_step_query')}")
    print(f"Results: {len(retrieved_rag.get('categories', []))} categories, "
          f"{len(retrieved_rag.get('items', []))} items")

    # Test 2: LLM-based Retrieval
    # Direct file reading with natural language understanding - ideal for nuanced queries
    # Configure a separate service instance with LLM-based retrieval
    print("\n[Test 2] LLM-based Retrieval with query context")
    service_llm = MemoryService(
        llm_config={"api_key": api_key},  # Reuse the same API key
        retrieve_config={"method": "llm"}  # Configure LLM-based retrieval
    )
    # Load the same memory into LLM service
    await service_llm.memorize(
        resource_url=str(conversation_path.absolute()),
        modality="conversation"
    )
    queries_llm = [
        {"role": "user", "content": {"text": "What are the user's preferences and habits?"}}
    ]
    retrieved_llm = await service_llm.retrieve(queries=queries_llm)
    print(f"Needs retrieval: {retrieved_llm.get('needs_retrieval')}")
    print(f"Original query: {retrieved_llm.get('original_query')}")
    print(f"Rewritten query: {retrieved_llm.get('rewritten_query')}")
    print(f"Next step query: {retrieved_llm.get('next_step_query')}")
    print(f"Results: {len(retrieved_llm.get('categories', []))} categories, "
          f"{len(retrieved_llm.get('items', []))} items")

if __name__ == "__main__":
    import asyncio
    asyncio.run(test_memory_service())
```

### Understanding Retrieval Methods

MemU provides two distinct retrieval approaches, each optimized for different scenarios:

#### **Query Structure**
Queries are passed as a list of message objects in the format:
```python
[
    {"role": "user", "content": {"text": "Tell me about the user's preferences"}},
    {"role": "assistant", "content": {"text": "I can help you with that."}},
    {"role": "user", "content": {"text": "What are their habits?"}}
]
```

- **Roles** can be `user`, `assistant`, or other custom roles
- The **last query** in the list is the current query
- **Previous queries** (with their roles) provide context for automatic query rewriting
- If only **one query** is provided, no rewriting occurs
- The system returns a `next_step_query` to suggest the next retrieval step

#### **1. RAG-based Retrieval (`method="rag"`)**
Fast embedding-based vector search using cosine similarity. Ideal for:
- Large-scale datasets
- Real-time performance requirements
- Cost-effective retrieval at scale

The system progressively searches through three layers:
1. **Category Layer**: Searches category summaries
2. **Item Layer**: Searches memory items within relevant categories
3. **Resource Layer**: Tracks back to original multimodal resources (conversations, documents, videos, etc.)

At each tier, the system judges if sufficient information has been found and dynamically rewrites the query with context for deeper search.

#### **2. LLM-based Retrieval (`method="llm"`)**
Direct file reading through natural language understanding. Ideal for:
- Complex semantic queries requiring nuanced understanding
- Deep contextual reasoning
- Scenarios where interpretability is critical

This method uses the LLM to:
- Read and comprehend natural language memory files directly
- Rank results based on semantic relevance
- Provide reasoning for each ranked result
- Track step-by-step from categories → items → original resources **without relying on embeddings**

Both methods support:
- **Full traceability**: Each retrieved item includes its `resource_id`, allowing you to trace back to the original source
- **Context-aware rewriting**: Automatically resolves pronouns and references using previous queries as context
- **Pre-retrieval decision**: Intelligently determines if memory retrieval is needed for the query
- **Progressive search**: Stops early if sufficient information is found at higher layers
- **Next step suggestion**: Returns `next_step_query` for iterative multi-turn retrieval



---


### **📄 License**

By contributing to MemU, you agree that your contributions will be licensed under the **Apache License 2.0**.

---

## 🌍 Community
For more information please contact info@nevamind.ai

- **GitHub Issues:** Report bugs, request features, and track development. [Submit an issue](https://github.com/NevaMind-AI/memU/issues)

- **Discord:** Get real-time support, chat with the community, and stay updated. [Join us](https://discord.com/invite/hQZntfGsbJ)

- **X (Twitter):** Follow for updates, AI insights, and key announcements. [Follow us](https://x.com/memU_ai)

---

## 🤝 Ecosystem

We're proud to work with amazing organizations:

<div align="center">

### Development Tools
<a href="https://github.com/TEN-framework/ten-framework"><img src="https://avatars.githubusercontent.com/u/113095513?s=200&v=4" alt="Ten" height="40" style="margin: 10px;"></a>
<a href="https://github.com/openagents-org/openagents"><img src="assets/partners/openagents.png" alt="OpenAgents" height="40" style="margin: 10px;"></a>
<a href="https://github.com/milvus-io/milvus"><img src="https://miro.medium.com/v2/resize:fit:2400/1*-VEGyAgcIBD62XtZWavy8w.png" alt="Ten" height="40" style="margin: 10px;"></a>
<a href="https://xroute.ai/"><img src="assets/partners/xroute.png" alt="xRoute" height="40" style="margin: 10px;"></a>
<a href="https://jaaz.app/"><img src="assets/partners/jazz.png" alt="jazz" height="40" style="margin: 10px;"></a>
<a href="https://github.com/Buddie-AI/Buddie"><img src="assets/partners/buddie.png" alt="buddie" height="40" style="margin: 10px;"></a>
<a href="https://github.com/bytebase/bytebase"><img src="assets/partners/bytebase.png" alt="bytebase" height="40" style="margin: 10px;"></a>
<a href="https://github.com/LazyAGI/LazyLLM"><img src="assets/partners/LazyLLM.png" alt="LazyLLM" height="40" style="margin: 10px;"></a>
</div>

---

*Interested in partnering with MemU? Contact us at [contact@nevamind.ai](mailto:contact@nevamind.ai)*<|MERGE_RESOLUTION|>--- conflicted
+++ resolved
@@ -114,25 +114,13 @@
     logger = logging.getLogger("memu")
     logger.setLevel(logging.DEBUG)
 
-<<<<<<< HEAD
-    # 🔑 Set your OpenAI API key
-    api_key = "your-openai-api-key"  # ⚠️ Replace with your actual API key
-
-    # Initialize MemoryService (default uses RAG-based retrieval)
-    service = MemoryService(llm_config={"api_key": api_key})
-=======
     # 🔑 Initialize MemoryService with your OpenAI API key
     service = MemoryService(llm_config={"api_key": "your-openai-api-key"})  # ⚠️ Replace with your actual API key
->>>>>>> 21aad6a7
 
     # Memorize a conversation
     import pathlib
     conversation_path = pathlib.Path(__file__).parent.parent / "tests" / "example" / "example_conversation.json"
-<<<<<<< HEAD
-    memory = await service.memorize(
-=======
     memory = await user.memorize(
->>>>>>> 21aad6a7
         resource_url=str(conversation_path.absolute()),
         modality="conversation"
     )
